diff --git a/lib/stdio.in.h b/lib/stdio.in.h
index ff7c9c8..f391832 100644
--- a/lib/stdio.in.h
+++ b/lib/stdio.in.h
<<<<<<< HEAD
@@ -739,14 +739,6 @@ _GL_WARN_ON_USE (getline, "getline is un
=======
@@ -739,14 +739,6 @@ _GL_WARN_ON_USE (getline, "getline is unportable - "
>>>>>>> a02809f6
 # endif
 #endif
 
-/* It is very rare that the developer ever has full control of stdin,
-   so any use of gets warrants an unconditional warning; besides, C11
-   removed it.  */
-#undef gets
-#if HAVE_RAW_DECL_GETS && !defined __cplusplus
-_GL_WARN_ON_USE (gets, "gets is a security hole - use fgets instead");
-#endif
-
 #if @GNULIB_OBSTACK_PRINTF@ || @GNULIB_OBSTACK_PRINTF_POSIX@
 struct obstack;
 /* Grow an obstack with formatted output.  Return the number of<|MERGE_RESOLUTION|>--- conflicted
+++ resolved
@@ -2,11 +2,7 @@
 index ff7c9c8..f391832 100644
 --- a/lib/stdio.in.h
 +++ b/lib/stdio.in.h
-<<<<<<< HEAD
-@@ -739,14 +739,6 @@ _GL_WARN_ON_USE (getline, "getline is un
-=======
 @@ -739,14 +739,6 @@ _GL_WARN_ON_USE (getline, "getline is unportable - "
->>>>>>> a02809f6
  # endif
  #endif
  
