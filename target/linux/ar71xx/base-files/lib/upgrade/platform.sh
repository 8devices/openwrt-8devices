--- conflicted
+++ resolved
@@ -199,12 +199,9 @@
 	ap81 | \
 	ap83 | \
 	ap132 | \
-<<<<<<< HEAD
 	carambola2 | \
 	centipede | \
-=======
 	cf-e316n-v2 | \
->>>>>>> 82f2ca6c
 	dgl-5500-a1 |\
 	dhp-1565-a1 |\
 	dir-505-a1 | \
@@ -256,13 +253,8 @@
 	wlae-ag300n | \
 	nbg460n_550n_550nh | \
 	unifi | \
-<<<<<<< HEAD
-	unifi-outdoor )
-=======
 	unifi-outdoor | \
-	carambola2 | \
 	weio )
->>>>>>> 82f2ca6c
 		[ "$magic" != "2705" ] && {
 			echo "Invalid image type."
 			return 1
