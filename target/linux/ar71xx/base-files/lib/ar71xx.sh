--- conflicted
+++ resolved
@@ -724,8 +724,6 @@
 	"8devices Carambola2"*)
 		name="carambola2"
 		;;
-<<<<<<< HEAD
-=======
 	*"Sitecom WLR-8100")
 		name="wlr8100"
 		;;
@@ -735,7 +733,6 @@
 	*"HiWiFi HC6361")
 		name="hiwifi-hc6361"
 		;;
->>>>>>> 207b99ed
 	esac
 
 	case "$machine" in
