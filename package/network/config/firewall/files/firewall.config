config defaults
	option syn_flood	1
	option input		ACCEPT
	option output		ACCEPT
	option forward		REJECT
# Uncomment this line to disable ipv6 rules
#	option disable_ipv6	1

config zone
	option name		lan
	list   network		'lan'
	option input		ACCEPT
	option output		ACCEPT
	option forward		ACCEPT

config zone
	option name		wan
	list   network		'wan'
	list   network		'wan6'
	option input		REJECT
	option output		ACCEPT
	option forward		REJECT
	option masq		1
	option mtu_fix		1

config forwarding
	option src		lan
	option dest		wan

# We need to accept udp packets on port 68,
# see https://dev.openwrt.org/ticket/4108
config rule
	option name		Allow-DHCP-Renew
	option src		wan
	option proto		udp
	option dest_port	68
	option target		ACCEPT
	option family		ipv4

# Allow IPv4 ping
config rule
	option name		Allow-Ping
	option src		wan
	option proto		icmp
	option icmp_type	echo-request
	option family		ipv4
	option target		ACCEPT

<<<<<<< HEAD
# Allow Multicast DNS
config rule
	option name		Allow-MDNS
	option src		wan
	option proto		udp
	option dest_port	5353
	option dest_ip		224.0.0.251
=======
config rule
	option name		Allow-IGMP
	option src		wan
	option proto		igmp
>>>>>>> 7a1fd9ff
	option family		ipv4
	option target		ACCEPT

# Allow DHCPv6 replies
# see https://dev.openwrt.org/ticket/10381
config rule
	option name		Allow-DHCPv6
	option src		wan
	option proto		udp
	option src_ip		fe80::/10
	option src_port		547
	option dest_ip		fe80::/10
	option dest_port	546
	option family		ipv6
	option target		ACCEPT

config rule
	option name		Allow-MLD
	option src		wan
	option proto		icmp
	option src_ip		fe80::/10
	list icmp_type		'130/0'
	list icmp_type		'131/0'
	list icmp_type		'132/0'
	list icmp_type		'143/0'
	option family		ipv6
	option target		ACCEPT

# Allow essential incoming IPv6 ICMP traffic
config rule
	option name		Allow-ICMPv6-Input
	option src		wan
	option proto	icmp
	list icmp_type		echo-request
	list icmp_type		echo-reply
	list icmp_type		destination-unreachable
	list icmp_type		packet-too-big
	list icmp_type		time-exceeded
	list icmp_type		bad-header
	list icmp_type		unknown-header-type
	list icmp_type		router-solicitation
	list icmp_type		neighbour-solicitation
	list icmp_type		router-advertisement
	list icmp_type		neighbour-advertisement
	option limit		1000/sec
	option family		ipv6
	option target		ACCEPT

# Allow essential forwarded IPv6 ICMP traffic
config rule
	option name		Allow-ICMPv6-Forward
	option src		wan
	option dest		*
	option proto		icmp
	list icmp_type		echo-request
	list icmp_type		echo-reply
	list icmp_type		destination-unreachable
	list icmp_type		packet-too-big
	list icmp_type		time-exceeded
	list icmp_type		bad-header
	list icmp_type		unknown-header-type
	option limit		1000/sec
	option family		ipv6
	option target		ACCEPT

# include a file with users custom iptables rules
config include
	option path /etc/firewall.user


### EXAMPLE CONFIG SECTIONS
# do not allow a specific ip to access wan
#config rule
#	option src		lan
#	option src_ip	192.168.45.2
#	option dest		wan
#	option proto	tcp
#	option target	REJECT

# block a specific mac on wan
#config rule
#	option dest		wan
#	option src_mac	00:11:22:33:44:66
#	option target	REJECT

# block incoming ICMP traffic on a zone
#config rule
#	option src		lan
#	option proto	ICMP
#	option target	DROP

# port redirect port coming in on wan to lan
#config redirect
#	option src			wan
#	option src_dport	80
#	option dest			lan
#	option dest_ip		192.168.16.235
#	option dest_port	80
#	option proto		tcp

# port redirect of remapped ssh port (22001) on wan
#config redirect
#	option src		wan
#	option src_dport	22001
#	option dest		lan
#	option dest_port	22
#	option proto		tcp

# allow IPsec/ESP and ISAKMP passthrough
#config rule
#	option src		wan
#	option dest		lan
#	option protocol		esp
#	option target		ACCEPT

#config rule
#	option src		wan
#	option dest		lan
#	option src_port		500
#	option dest_port	500
#	option proto		udp
#	option target		ACCEPT

### FULL CONFIG SECTIONS
#config rule
#	option src		lan
#	option src_ip	192.168.45.2
#	option src_mac	00:11:22:33:44:55
#	option src_port	80
#	option dest		wan
#	option dest_ip	194.25.2.129
#	option dest_port	120
#	option proto	tcp
#	option target	REJECT

#config redirect
#	option src		lan
#	option src_ip	192.168.45.2
#	option src_mac	00:11:22:33:44:55
#	option src_port		1024
#	option src_dport	80
#	option dest_ip	194.25.2.129
#	option dest_port	120
#	option proto	tcp<|MERGE_RESOLUTION|>--- conflicted
+++ resolved
@@ -46,7 +46,13 @@
 	option family		ipv4
 	option target		ACCEPT
 
-<<<<<<< HEAD
+config rule
+	option name		Allow-IGMP
+	option src		wan
+	option proto		igmp
+	option family		ipv4
+	option target		ACCEPT
+
 # Allow Multicast DNS
 config rule
 	option name		Allow-MDNS
@@ -54,12 +60,6 @@
 	option proto		udp
 	option dest_port	5353
 	option dest_ip		224.0.0.251
-=======
-config rule
-	option name		Allow-IGMP
-	option src		wan
-	option proto		igmp
->>>>>>> 7a1fd9ff
 	option family		ipv4
 	option target		ACCEPT
 
